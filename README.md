# SCORE: Second Order Conic Initialization for RA-SLAM


Code to solve a second-order cone program to initialize a local-search solver
for the range-aided SLAM problem. The SOCP is a convex relaxation of the
original problem.

Check out the extended version of our [paper](https://arxiv.org/abs/2210.03177) or our [short video summary](https://www.youtube.com/watch?v=M1K6GTNm0fI&ab_channel=MITMarineRoboticsGroup).

<img src="media/title_figure.png" width="700"/>
<img src="media/20robot_animation.gif" width="700"/>


## Results

We show the key results from our paper, comparing SCORE to a range of other initialization strategies.

### Real-World AUV Experiments

<img src="media/GoatsTrajs_3col_linewidth2.png" width="750"/>

- SCORE: our method, using a second-order cone program for initialization
- Odom: initializing with robot odometry

### Simulated Multi-Robot Experiments

<img src="media/MultiTrajsV4.png" width="850"/>

- SCORE: our method, using a second-order cone program for initialization
- SCORE Init: the estimate returned by SCORE (before refining via local-search)
- Odom-R: initializing with robot odometry, randomizing the first pose of each robot
- Odom-P: initializing with robot odometry, initializing with the true first pose for each robot
- GT-Init: initializing with the ground-truth values (when available)


### Simulated Single-Robot Experiments

<img src="media/SingleTrajsV5.png" width="750"/>

- SCORE: our method, using a second-order cone program for initialization
- Odom: initializing with robot odometry
- GT-Init: initializing with the ground-truth values (when available)

## Usage

Feel free to look inside our `/examples` directory. You can also directly call `python3 score/solve_score.py`
to run this on your own data.

## Dependencies

### PyFactorGraph (Required)

[Link to the repo](https://github.com/MarineRoboticsGroup/PyFactorGraph)

This holds all of the measurements/variables to define our RA-SLAM problem.
This is a custom library developed in the Marine Robotics Group at MIT to
interface with a broader range of SLAM file types (e.g. g2o). You can install
directly from source via `pip install .` inside the root of this repo.

### evo (optional)

We use [evo](https://github.com/MichaelGrupp/evo) to perform visualization of our results and highly recommend it.

`pip install evo`

### GTSAM (optional)

<<<<<<< HEAD
We used GTSAM to refine our initial estimates provided by SCORE. We recommend
installing via `pip install gtsam==4.1.0`.
=======
We used GTSAM to refine our initial estimates provided by SCORE in the experiments seen.

`pip install gtsam`
>>>>>>> 4134bc87
<|MERGE_RESOLUTION|>--- conflicted
+++ resolved
@@ -65,11 +65,6 @@
 
 ### GTSAM (optional)
 
-<<<<<<< HEAD
-We used GTSAM to refine our initial estimates provided by SCORE. We recommend
-installing via `pip install gtsam==4.1.0`.
-=======
 We used GTSAM to refine our initial estimates provided by SCORE in the experiments seen.
 
-`pip install gtsam`
->>>>>>> 4134bc87
+`pip install gtsam`